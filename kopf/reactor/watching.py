--- conflicted
+++ resolved
@@ -71,8 +71,7 @@
     """
     Stream the watch-events from one single API watch-call.
     """
-<<<<<<< HEAD
-
+    loop = asyncio.get_event_loop()
     w = kubernetes.watch.Watch()
     api = kubernetes.client.CustomObjectsApi()
     if namespace is None:
@@ -87,14 +86,6 @@
                           plural=resource.plural,
                           namespace=namespace)
 
-    loop = asyncio.get_event_loop()
-=======
-    loop = asyncio.get_event_loop()
-    w = kubernetes.watch.Watch()
-    api = kubernetes.client.CustomObjectsApi()
-    api_fn = api.list_cluster_custom_object
-    stream = w.stream(api_fn, resource.group, resource.version, resource.plural)
->>>>>>> 7e026cbe
     async for event in streaming_aiter(stream, loop=loop):
 
         # "410 Gone" is for the "resource version too old" error, we must restart watching.
@@ -113,15 +104,6 @@
             logger.warning("Ignoring an unsupported event type: %r", event)
             continue
 
-<<<<<<< HEAD
-=======
-        # Filter out all unrelated events as soon as possible (before queues), and silently.
-        # TODO: Reimplement via api.list_namespaced_custom_object, and API-level filtering.
-        ns = event['object'].get('metadata', {}).get('namespace', None)
-        if namespace is not None and ns is not None and ns != namespace:
-            continue
-
->>>>>>> 7e026cbe
         # Yield normal events to the consumer.
         yield event
 
