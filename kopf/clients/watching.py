"""
Watching and streaming watch-events.

Kubernetes client's watching streams are synchronous. To make them asynchronous,
we put them into a `concurrent.futures.ThreadPoolExecutor`,
and yield from there asynchronously.

However, async/await coroutines misbehave with `StopIteration` exceptions
raised by the `next` method: see `PEP-479`_.

As a workaround, we replace `StopIteration` with our custom `StopStreaming`
inherited from `RuntimeError` (as suggested by `PEP-479`_),
and re-implement the generators to make them async.

All of this is a workaround for the standard Kubernetes client's limitations.
They would not be needed if the client library were natively asynchronous.

.. _PEP-479: https://www.python.org/dev/peps/pep-0479/
"""

import asyncio
import contextlib
import json
import logging
from typing import Optional, Dict, AsyncIterator, Any, cast, TYPE_CHECKING

import aiohttp

from kopf.clients import auth
from kopf.clients import discovery
from kopf.clients import fetching
from kopf.structs import bodies
from kopf.structs import configuration
from kopf.structs import primitives
from kopf.structs import resources

logger = logging.getLogger(__name__)

if TYPE_CHECKING:
    asyncio_Future = asyncio.Future[Any]
else:
    asyncio_Future = asyncio.Future


class WatchingError(Exception):
    """
    Raised when an unexpected error happens in the watch-stream API.
    """


async def infinite_watch(
        *,
        settings: configuration.OperatorSettings,
        resource: resources.Resource,
        namespace: Optional[str],
        freeze_mode: Optional[primitives.Toggle] = None,
) -> AsyncIterator[bodies.RawEvent]:
    """
    Stream the watch-events infinitely.

    This routine is extracted because it is difficult to test infinite loops.
    It is made as simple as possible, and is assumed to work without testing.

    This routine never ends gracefully. If a watcher's stream fails,
    a new one is recreated, and the stream continues.
    It only exits with unrecoverable exceptions.
    """
    while True:
        stream = streaming_watch(
            settings=settings,
            resource=resource,
            namespace=namespace,
            freeze_mode=freeze_mode,
        )
        async for raw_event in stream:
            yield raw_event
        await asyncio.sleep(settings.watching.reconnect_backoff)


async def streaming_watch(
        *,
        settings: configuration.OperatorSettings,
        resource: resources.Resource,
        namespace: Optional[str],
        freeze_mode: Optional[primitives.Toggle] = None,
) -> AsyncIterator[bodies.RawEvent]:

    # Prevent both watching and listing while the freeze mode is on, until it is off.
    # Specifically, the watch-stream closes its connection once the freeze mode is on,
    # so the while-true & for-event-in-stream cycles exit, and this coroutine is started
    # again by the `infinite_stream()` (the watcher timeout is swallowed by the freeze time).
    if freeze_mode is not None and freeze_mode.is_on():
        logger.debug("Freezing the watch-stream for %r", resource)
        await freeze_mode.wait_for_off()
        logger.debug("Resuming the watch-stream for %r", resource)

    # A stop-feature is a client-specific way of terminating the streaming HTTPS connection
    # when a freeze-mode is turned on. The low-level API call attaches its `response.close()`
    # to the future's callbacks, and a background task triggers it when the mode is turned on.
    freeze_waiter: asyncio_Future
    if freeze_mode is not None:
        freeze_waiter = asyncio.create_task(freeze_mode.wait_for_on())
    else:
        freeze_waiter = asyncio.Future()  # a dummy just ot have it

    try:
        stream = continuous_watch(
            settings=settings,
            resource=resource, namespace=namespace,
            freeze_waiter=freeze_waiter,
        )
        async for raw_event in stream:
            yield raw_event
    finally:
        with contextlib.suppress(asyncio.CancelledError):
            freeze_waiter.cancel()
            await freeze_waiter


async def continuous_watch(
        *,
        settings: configuration.OperatorSettings,
        resource: resources.Resource,
        namespace: Optional[str],
        freeze_waiter: asyncio_Future,
) -> AsyncIterator[bodies.RawEvent]:

    # First, list the resources regularly, and get the list's resource version.
    # Simulate the events with type "None" event - used in detection of causes.
    items, resource_version = await fetching.list_objs_rv(resource=resource, namespace=namespace)
    for item in items:
        yield {'type': None, 'object': item}

    # Repeat through disconnects of the watch as long as the resource version is valid (no errors).
    # The individual watching API calls are disconnected by timeout even if the stream is fine.
    while not freeze_waiter.done():

        # Then, watch the resources starting from the list's resource version.
        stream = watch_objs(
            settings=settings,
            resource=resource, namespace=namespace,
            timeout=settings.watching.server_timeout,
            since=resource_version,
            freeze_waiter=freeze_waiter,
        )
        async for raw_input in stream:
            raw_type = raw_input['type']
            raw_object = raw_input['object']

            # "410 Gone" is for the "resource version too old" error, we must restart watching.
            # The resource versions are lost by k8s after few minutes (5, as per the official doc).
            # The error occurs when there is nothing happening for few minutes. This is normal.
            if raw_type == 'ERROR' and cast(bodies.RawError, raw_object)['code'] == 410:
                logger.debug("Restarting the watch-stream for %r", resource)
                return  # out of the regular stream, to the infinite stream.

            # Other watch errors should be fatal for the operator.
            if raw_type == 'ERROR':
                raise WatchingError(f"Error in the watch-stream: {raw_object}")

            # Ensure that the event is something we understand and can handle.
            if raw_type not in ['ADDED', 'MODIFIED', 'DELETED']:
                logger.warning("Ignoring an unsupported event type: %r", raw_input)
                continue

            # Keep the latest seen resource version for continuation of the stream on disconnects.
            body = cast(bodies.RawBody, raw_object)
            resource_version = body.get('metadata', {}).get('resourceVersion', resource_version)

            # Yield normal events to the consumer. Errors are already filtered out.
            yield cast(bodies.RawEvent, raw_input)


@auth.reauthenticated_stream
async def watch_objs(
        *,
        settings: configuration.OperatorSettings,
        resource: resources.Resource,
        namespace: Optional[str] = None,
        timeout: Optional[float] = None,
        since: Optional[str] = None,
        context: Optional[auth.APIContext] = None,  # injected by the decorator
        freeze_waiter: asyncio_Future,
) -> AsyncIterator[bodies.RawInput]:
    """
    Watch objects of a specific resource type.

    The cluster-scoped call is used in two cases:

    * The resource itself is cluster-scoped, and namespacing makes not sense.
    * The operator serves all namespaces for the namespaced custom resource.

    Otherwise, the namespace-scoped call is used:

    * The resource is namespace-scoped AND operator is namespaced-restricted.
    """
    if context is None:
        raise RuntimeError("API instance is not injected by the decorator.")

    is_namespaced = await discovery.is_namespaced(resource=resource, context=context)
    namespace = namespace if is_namespaced else None

    params: Dict[str, str] = {}
    params['watch'] = 'true'
    if since is not None:
        params['resourceVersion'] = since
    if timeout is not None:
        params['timeoutSeconds'] = str(timeout)

    # Stream the parsed events from the response until it is closed server-side,
    # or until it is closed client-side by the freeze-waiting future's callbacks.
    try:
<<<<<<< HEAD
        response = await context.session.get(
            url=resource.get_url(server=context.server, namespace=namespace, params=params),
            timeout=aiohttp.ClientTimeout(
                total=settings.watching.client_timeout,
                sock_connect=settings.watching.connect_timeout,
            ),
        )
        response.raise_for_status()

        response_close_callback = lambda _: response.close()
        freeze_waiter.add_done_callback(response_close_callback)
        try:
            async with response:
                async for line in _iter_jsonlines(response.content):
                    raw_input = cast(bodies.RawInput, json.loads(line.decode("utf-8")))
                    yield raw_input
        finally:
            freeze_waiter.remove_done_callback(response_close_callback)

    except (aiohttp.ClientConnectionError, aiohttp.ClientPayloadError):
=======
        async with response:
            async for line in _iter_jsonlines(response.content):
                raw_input = cast(bodies.RawInput, json.loads(line.decode("utf-8")))
                yield raw_input
    except (aiohttp.ClientConnectionError, aiohttp.ClientPayloadError, asyncio.TimeoutError):
>>>>>>> 399b9b09
        pass


async def _iter_jsonlines(
        content: aiohttp.StreamReader,
        chunk_size: int = 1024 * 1024,
) -> AsyncIterator[bytes]:
    """
    Iterate line by line over the response's content.

    Usage::

        async for line in _iter_lines(response.content):
            pass

    This is an equivalent of::

        async for line in response.content:
            pass

    Except that the aiohttp's line iteration fails if the accumulated buffer
    length is above 2**17 bytes, i.e. 128 KB (`aiohttp.streams.DEFAULT_LIMIT`
    for the buffer's low-watermark, multiplied by 2 for the high-watermark).
    Kubernetes secrets and other fields can be much longer, up to MBs in length.

    The chunk size of 1MB is an empirical guess for keeping the memory footprint
    reasonably low on huge amount of small lines (limited to 1 MB in total),
    while ensuring the near-instant reads of the huge lines (can be a problem
    with a small chunk size due to too many iterations).

    .. seealso::
        https://github.com/zalando-incubator/kopf/issues/275
    """

    # Minimize the memory footprint by keeping at most 2 copies of a yielded line in memory
    # (in the buffer and as a yielded value), and at most 1 copy of other lines (in the buffer).
    buffer = b''
    async for data in content.iter_chunked(chunk_size):
        buffer += data
        del data

        start = 0
        index = buffer.find(b'\n', start)
        while index >= 0:
            line = buffer[start:index]
            if line:
                yield line
            del line
            start = index + 1
            index = buffer.find(b'\n', start)

        if start > 0:
            buffer = buffer[start:]

    if buffer:
        yield buffer<|MERGE_RESOLUTION|>--- conflicted
+++ resolved
@@ -210,7 +210,6 @@
     # Stream the parsed events from the response until it is closed server-side,
     # or until it is closed client-side by the freeze-waiting future's callbacks.
     try:
-<<<<<<< HEAD
         response = await context.session.get(
             url=resource.get_url(server=context.server, namespace=namespace, params=params),
             timeout=aiohttp.ClientTimeout(
@@ -230,14 +229,7 @@
         finally:
             freeze_waiter.remove_done_callback(response_close_callback)
 
-    except (aiohttp.ClientConnectionError, aiohttp.ClientPayloadError):
-=======
-        async with response:
-            async for line in _iter_jsonlines(response.content):
-                raw_input = cast(bodies.RawInput, json.loads(line.decode("utf-8")))
-                yield raw_input
     except (aiohttp.ClientConnectionError, aiohttp.ClientPayloadError, asyncio.TimeoutError):
->>>>>>> 399b9b09
         pass
 
 
