import asyncio
import datetime
import logging

import freezegun
import pytest

import kopf
from kopf.reactor.processing import process_resource_event
from kopf.storage.progress import StatusProgressStorage
from kopf.structs.containers import ResourceMemories
from kopf.structs.handlers import ALL_REASONS, HANDLER_REASONS, Reason


@pytest.mark.parametrize('cause_type', ALL_REASONS)
async def test_all_logs_are_prefixed(registry, settings, resource, handlers,
                                     logstream, cause_type, cause_mock):
    event_type = None if cause_type == Reason.RESUME else 'irrelevant'
    event_body = {'metadata': {'namespace': 'ns1', 'name': 'name1'}}
    cause_mock.reason = cause_type

    await process_resource_event(
        lifecycle=kopf.lifecycles.all_at_once,
        registry=registry,
        settings=settings,
        resource=resource,
        memories=ResourceMemories(),
        raw_event={'type': event_type, 'object': event_body},
        replenished=asyncio.Event(),
        event_queue=asyncio.Queue(),
    )

    lines = logstream.getvalue().splitlines()
    assert lines  # no messages means that we cannot test it
    assert all(line.startswith('prefix [ns1/name1] ') for line in lines)


@pytest.mark.parametrize('diff', [
    pytest.param((('op', ('field',), 'old', 'new'),), id='realistic-diff'),
])
@pytest.mark.parametrize('cause_type', HANDLER_REASONS)
async def test_diffs_logged_if_present(registry, settings, resource, handlers,
                                       cause_type, cause_mock, caplog, assert_logs, diff):
    caplog.set_level(logging.DEBUG)

    event_type = None if cause_type == Reason.RESUME else 'irrelevant'
    cause_mock.reason = cause_type
    cause_mock.diff = diff
    cause_mock.new = {'field': 'old'}  # checked for `not None`, and JSON-serialised
    cause_mock.old = {'field': 'new'}  # checked for `not None`, and JSON-serialised

    await process_resource_event(
        lifecycle=kopf.lifecycles.all_at_once,
        registry=registry,
        settings=settings,
        resource=resource,
        memories=ResourceMemories(),
        raw_event={'type': event_type, 'object': {}},
        replenished=asyncio.Event(),
        event_queue=asyncio.Queue(),
    )
    assert_logs([
        "(Creation|Updating|Resuming|Deletion) is in progress: ",
        "(Creation|Updating|Resuming|Deletion) diff: "
    ])


@pytest.mark.parametrize('cause_type', HANDLER_REASONS)
@pytest.mark.parametrize('diff', [
    pytest.param(None, id='none-diff'),  # same as the default, but for clarity
    pytest.param([], id='empty-list-diff'),
    pytest.param((), id='empty-tuple-diff'),
])
async def test_diffs_not_logged_if_absent(registry, settings, resource, handlers, cause_type, cause_mock,
                                          caplog, assert_logs, diff):
    caplog.set_level(logging.DEBUG)

    event_type = None if cause_type == Reason.RESUME else 'irrelevant'
    cause_mock.reason = cause_type
    cause_mock.diff = diff

    await process_resource_event(
        lifecycle=kopf.lifecycles.all_at_once,
        registry=registry,
        settings=settings,
        resource=resource,
        memories=ResourceMemories(),
        raw_event={'type': event_type, 'object': {}},
        replenished=asyncio.Event(),
        event_queue=asyncio.Queue(),
    )
    assert_logs([
        "(Creation|Updating|Resuming|Deletion) is in progress: ",
    ], prohibited=[
        " diff: "
    ])



# Timestamps: time zero (0), before (B), after (A), and time zero+1s (1).
TS0 = datetime.datetime(2020, 12, 31, 23, 59, 59, 123456)
TS1_ISO = '2021-01-01T00:00:00.123456'


@pytest.mark.parametrize('cause_types', [
    # All combinations except for same-to-same (it is not an "extra" then).
    (a, b) for a in HANDLER_REASONS for b in HANDLER_REASONS if a != b
])
@freezegun.freeze_time(TS0)
async def test_supersession_is_logged(
        registry, settings, resource, handlers, cause_types, cause_mock, caplog, assert_logs):
    caplog.set_level(logging.DEBUG)

    settings.persistence.progress_storage = StatusProgressStorage()
    body = {'status': {'kopf': {'progress': {
        'create_fn': {'purpose': cause_types[0]},
        'update_fn': {'purpose': cause_types[0]},
        'resume_fn': {'purpose': cause_types[0]},
        'delete_fn': {'purpose': cause_types[0]},
    }}}}

    cause_mock.reason = cause_types[1]
    event_type = None if cause_types[1] == Reason.RESUME else 'irrelevant'

    await process_resource_event(
        lifecycle=kopf.lifecycles.all_at_once,
        registry=registry,
        settings=settings,
        resource=resource,
        memories=ResourceMemories(),
        raw_event={'type': event_type, 'object': body},
        replenished=asyncio.Event(),
        event_queue=asyncio.Queue(),
    )
    assert_logs([
<<<<<<< HEAD
        "(Creation|Update|Resuming|Deletion) event is superseded by (creation|update|resuming|deletion): ",
        "(Creation|Update|Resuming|Deletion) event: ",
        "(Creation|Update|Resuming|Deletion) event is processed: ",
=======
        "(Creation|Updating|Resuming|Deletion) is superseded by (creation|updating|resuming|deletion): ",
        "(Creation|Updating|Resuming|Deletion) is in progress: ",
        "(Creation|Updating|Resuming|Deletion) is processed: ",
>>>>>>> 139e505d
    ])<|MERGE_RESOLUTION|>--- conflicted
+++ resolved
@@ -133,13 +133,7 @@
         event_queue=asyncio.Queue(),
     )
     assert_logs([
-<<<<<<< HEAD
-        "(Creation|Update|Resuming|Deletion) event is superseded by (creation|update|resuming|deletion): ",
-        "(Creation|Update|Resuming|Deletion) event: ",
-        "(Creation|Update|Resuming|Deletion) event is processed: ",
-=======
         "(Creation|Updating|Resuming|Deletion) is superseded by (creation|updating|resuming|deletion): ",
         "(Creation|Updating|Resuming|Deletion) is in progress: ",
         "(Creation|Updating|Resuming|Deletion) is processed: ",
->>>>>>> 139e505d
     ])