import kopf
from kopf.reactor.handling import handler_var
from kopf.reactor.invocation import context


# Used in the tests. Must be global-scoped, or its qualname will be affected.
def child_fn(**_):
    pass


<<<<<<< HEAD
def test_with_no_parent(
        resource_registry_cls, cause_factory):

    cause = cause_factory(resource_registry_cls)
    registry = resource_registry_cls()

    with context([(handler_var, None)]):
        kopf.subhandler(registry=registry)(child_fn)

    handlers = registry.get_handlers(cause)
    assert len(handlers) == 1
    assert handlers[0].fn is child_fn
    assert handlers[0].id == 'child_fn'


=======
>>>>>>> 139e505d
def test_with_parent(
        parent_handler, resource_registry_cls, cause_factory):

    cause = cause_factory(resource_registry_cls)
    registry = resource_registry_cls()

    with context([(handler_var, parent_handler)]):
        kopf.subhandler(registry=registry)(child_fn)

    handlers = registry.get_handlers(cause)
    assert len(handlers) == 1
    assert handlers[0].fn is child_fn
    assert handlers[0].id == 'parent_fn/child_fn'<|MERGE_RESOLUTION|>--- conflicted
+++ resolved
@@ -8,24 +8,6 @@
     pass
 
 
-<<<<<<< HEAD
-def test_with_no_parent(
-        resource_registry_cls, cause_factory):
-
-    cause = cause_factory(resource_registry_cls)
-    registry = resource_registry_cls()
-
-    with context([(handler_var, None)]):
-        kopf.subhandler(registry=registry)(child_fn)
-
-    handlers = registry.get_handlers(cause)
-    assert len(handlers) == 1
-    assert handlers[0].fn is child_fn
-    assert handlers[0].id == 'child_fn'
-
-
-=======
->>>>>>> 139e505d
 def test_with_parent(
         parent_handler, resource_registry_cls, cause_factory):
 
